--- conflicted
+++ resolved
@@ -58,14 +58,7 @@
 
 @pytest.fixture(scope="function")
 def run_gmx(tmpdir):
-<<<<<<< HEAD
     port = get_free_port()
-=======
-    # make sure some other process is not using the port
-    if not wait_for_port(8888, 120, 2):
-        pytest.fail("Port 8888 not open after 60s")
-
->>>>>>> e21068f3
     command = [
         "gmx",
         "mdrun",
@@ -87,13 +80,8 @@
                 text=True,
                 bufsize=1,
             )
-<<<<<<< HEAD
-            yield port
-            p.terminate()
-            p.wait()
-=======
             try:
-                yield "gmx_output.log"
+                yield port
             finally:
                 # Terminate the process
                 p.terminate()
@@ -108,7 +96,6 @@
 
                 # Ensure all file descriptors are closed
                 f.close()
->>>>>>> e21068f3
 
 
 # NOTE: This test can't pass until dimensions are implemented in IMD 2.0
